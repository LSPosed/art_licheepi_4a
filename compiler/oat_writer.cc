--- conflicted
+++ resolved
@@ -1722,11 +1722,7 @@
         uint32_t alignment_padding = aligned_offset - relative_offset; \
         out->Seek(alignment_padding, kSeekCurrent); \
         size_trampoline_alignment_ += alignment_padding; \
-<<<<<<< HEAD
-        if (!out->WriteFully(field->data(), field->size())) { \
-=======
         if (!out->WriteFully((field)->data(), (field)->size())) { \
->>>>>>> 72e2eef6
           PLOG(ERROR) << "Failed to write " # field " to " << out->GetLocation(); \
           return false; \
         } \
