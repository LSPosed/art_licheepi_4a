--- conflicted
+++ resolved
@@ -3441,23 +3441,11 @@
   UNREACHABLE();
 }
 
-<<<<<<< HEAD
 void ClassLinker::CreateProxyConstructor(Handle<mirror::Class> klass, ArtMethod* out) {
   // Create constructor for Proxy that must initialize the method.
-  CHECK_EQ(GetClassRoot(kJavaLangReflectProxy)->NumDirectMethods(), 16u);
+  CHECK_EQ(GetClassRoot(kJavaLangReflectProxy)->NumDirectMethods(), 19u);
   ArtMethod* proxy_constructor = GetClassRoot(kJavaLangReflectProxy)->GetDirectMethodUnchecked(
       2, image_pointer_size_);
-=======
-
-mirror::ArtMethod* ClassLinker::CreateProxyConstructor(Thread* self,
-                                                       Handle<mirror::Class> klass,
-                                                       mirror::Class* proxy_class) {
-  // Create constructor for Proxy that must initialize h
-  mirror::ObjectArray<mirror::ArtMethod>* proxy_direct_methods =
-      proxy_class->GetDirectMethods();
-  CHECK_EQ(proxy_direct_methods->GetLength(), 19);
-  mirror::ArtMethod* proxy_constructor = proxy_direct_methods->Get(2);
->>>>>>> f32e8327
   // Ensure constructor is in dex cache so that we can use the dex cache to look up the overridden
   // constructor method.
   GetClassRoot(kJavaLangReflectProxy)->GetDexCache()->SetResolvedMethod(
